--- conflicted
+++ resolved
@@ -11,11 +11,7 @@
 logger.setLevel(logging.WARNING)
 
 # Constants - Need to dynamically get them in future
-<<<<<<< HEAD
-DRIVER_VERSION = 0.8
-=======
 DRIVER_VERSION = 0.9
->>>>>>> e6f0b732
 DRIVER_SUBVERSION = ''
 zero_char = chr(48)
 degree_sign = u'\N{DEGREE SIGN}'
