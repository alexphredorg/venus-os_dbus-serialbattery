--- conflicted
+++ resolved
@@ -345,18 +345,6 @@
                         self.initial_control_voltage = self.control_voltage
                         chargeMode = "Float Transition"
                     elif self.charge_mode.startswith("Float Transition"):
-<<<<<<< HEAD
-                        elapsed_time = int(time()) - self.transition_start_time
-                        # Duration in seconds for smooth voltage drop from absorption to float
-                        # depending on the number of cells
-                        # 900 seconds / number of cells (mostly 16) = 56
-                        FLOAT_MODE_TRANSITION_DURATION = self.cell_count * 56
-                        t = min(1, elapsed_time / FLOAT_MODE_TRANSITION_DURATION)
-                        self.control_voltage = (
-                            1 - t
-                        ) * self.initial_control_voltage + t * floatVoltage
-                        if t == 1:
-=======
                         current_time = int(time())
                         elapsed_time = current_time - self.transition_start_time
                         # Voltage drop per second
@@ -368,7 +356,6 @@
                         self.set_cvl_linear(self.initial_control_voltage - voltage_drop)
                         if self.control_voltage <= floatVoltage:
                             self.control_voltage = floatVoltage
->>>>>>> 9489b0c8
                             chargeMode = "Float"
                         else:
                             chargeMode = "Float Transition"
