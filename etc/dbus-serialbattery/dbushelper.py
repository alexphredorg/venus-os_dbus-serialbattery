# -*- coding: utf-8 -*-
from __future__ import absolute_import, division, print_function, unicode_literals
import sys
import os
import platform
import dbus
import traceback
# Victron packages
sys.path.insert(1, os.path.join(os.path.dirname(__file__), '/opt/victronenergy/dbus-systemcalc-py/ext/velib_python'))
from vedbus import VeDbusService
from settingsdevice import SettingsDevice
import battery
from utils import *

def get_bus():
    return dbus.SessionBus() if 'DBUS_SESSION_BUS_ADDRESS' in os.environ else dbus.SystemBus()

class DbusHelper:

    def __init__(self, battery):
        self.battery = battery
        self.instance = 1
        self.settings = None
        self._dbusservice = VeDbusService("com.victronenergy.battery." +
                                          self.battery.port[self.battery.port.rfind('/') + 1:],
                                          get_bus())

    def setup_instance(self):
        path = '/Settings/Devices/serialbattery'
        default_instance = 'battery:1'
        settings = {'instance': [path + '/ClassAndVrmInstance', default_instance, 0, 0], }

        self.settings = SettingsDevice(get_bus(), settings, self.handle_changed_setting)
        self.battery.role, self.battery.instance = self.get_role_instance()

    def get_role_instance(self):
        val = self.settings['instance'].split(':')
        return val[0], int(val[1])

    def handle_changed_setting(self, setting, oldvalue, newvalue):
        if setting == 'instance':
            self.battery.role, self.instance = self.get_role_instance()
            self._dbusservice['/DeviceInstance'] = self.instance
            logger.debug("DeviceInstance = %d", self.instance)
            return

    def setup_vedbus(self):
        # Set up dbus service and device instance
        # and notify of all the attributes we intend to update
        self.setup_instance()
        logger.debug("%s" % ("com.victronenergy.battery." + self.battery.port[self.battery.port.rfind('/') + 1:]))

        # Get the settings for the battery
        if not self.battery.get_settings():
            return False

        # Create the management objects, as specified in the ccgx dbus-api document
        self._dbusservice.add_path('/Mgmt/ProcessName', __file__)
        self._dbusservice.add_path('/Mgmt/ProcessVersion', 'Python ' + platform.python_version())
        self._dbusservice.add_path('/Mgmt/Connection', 'Serial ' + self.battery.port)

        # Create the mandatory objects
        self._dbusservice.add_path('/DeviceInstance', self.instance)
        self._dbusservice.add_path('/ProductId', 0x0)
        self._dbusservice.add_path('/ProductName', 'SerialBattery (' + self.battery.type + ') v' +
                                   str(DRIVER_VERSION) + DRIVER_SUBVERSION)
        self._dbusservice.add_path('/FirmwareVersion', self.battery.version)
        self._dbusservice.add_path('/HardwareVersion', self.battery.hardware_version)
        self._dbusservice.add_path('/Connected', 1)
        # Create static battery info
        self._dbusservice.add_path('/Info/BatteryLowVoltage', self.battery.min_battery_voltage, writeable=True)
        self._dbusservice.add_path('/Info/MaxChargeVoltage', self.battery.max_battery_voltage, writeable=True,
                                   gettextcallback=lambda p, v: "{:0.2f}V".format(v))
        self._dbusservice.add_path('/Info/MaxChargeCurrent', self.battery.max_battery_current, writeable=True,
                                   gettextcallback=lambda p, v: "{:0.2f}A".format(v))
        self._dbusservice.add_path('/Info/MaxDischargeCurrent', self.battery.max_battery_discharge_current,
                                   writeable=True, gettextcallback=lambda p, v: "{:0.2f}A".format(v))
        self._dbusservice.add_path('/System/NrOfCellsPerBattery', self.battery.cell_count, writeable=True)
        self._dbusservice.add_path('/System/NrOfModulesOnline', 1, writeable=True)
        self._dbusservice.add_path('/System/NrOfModulesOffline', 0, writeable=True)
        self._dbusservice.add_path('/System/NrOfModulesBlockingCharge', None, writeable=True)
        self._dbusservice.add_path('/System/NrOfModulesBlockingDischarge', None, writeable=True)
        self._dbusservice.add_path('/Capacity', self.battery.capacity_remain, writeable=True,
                                   gettextcallback=lambda p, v: "{:0.2f}Ah".format(v))
        self._dbusservice.add_path('/InstalledCapacity', self.battery.capacity, writeable=True,
                                   gettextcallback=lambda p, v: "{:0.0f}Ah".format(v))
        # Not used at this stage
        # self._dbusservice.add_path('/System/MinTemperatureCellId', None, writeable=True)
        # self._dbusservice.add_path('/System/MaxTemperatureCellId', None, writeable=True)
        # Create SOC, DC and System items
        self._dbusservice.add_path('/Soc', None, writeable=True)
        self._dbusservice.add_path('/Dc/0/Voltage', None, writeable=True, gettextcallback=lambda p, v: "{:0.2f}V".format(v))
        self._dbusservice.add_path('/Dc/0/Current', None, writeable=True, gettextcallback=lambda p, v: "{:0.2f}A".format(v))
        self._dbusservice.add_path('/Dc/0/Power', None, writeable=True, gettextcallback=lambda p, v: "{:0.0f}W".format(v))
        self._dbusservice.add_path('/Dc/0/Temperature', None, writeable=True)
        # Create battery extras
        self._dbusservice.add_path('/System/MinCellTemperature', None, writeable=True)
        self._dbusservice.add_path('/System/MaxCellTemperature', None, writeable=True)
        self._dbusservice.add_path('/System/MaxCellVoltage', None, writeable=True,
                                   gettextcallback=lambda p, v: "{:0.3f}V".format(v))
        self._dbusservice.add_path('/System/MaxVoltageCellId', None, writeable=True)
        self._dbusservice.add_path('/System/MinCellVoltage', None, writeable=True,
                                   gettextcallback=lambda p, v: "{:0.3f}V".format(v))
        self._dbusservice.add_path('/System/MinVoltageCellId', None, writeable=True)
        self._dbusservice.add_path('/History/ChargeCycles', None, writeable=True)
        self._dbusservice.add_path('/History/TotalAhDrawn', None, writeable=True)
        self._dbusservice.add_path('/Balancing', None, writeable=True)
        self._dbusservice.add_path('/Io/AllowToCharge', 0, writeable=True)
        self._dbusservice.add_path('/Io/AllowToDischarge', 0, writeable=True)
        # self._dbusservice.add_path('/SystemSwitch',1,writeable=True)
        # Create the alarms
        self._dbusservice.add_path('/Alarms/LowVoltage', None, writeable=True)
        self._dbusservice.add_path('/Alarms/HighVoltage', None, writeable=True)
        self._dbusservice.add_path('/Alarms/LowCellVoltage', None, writeable=True)
<<<<<<< HEAD
        self._dbusservice.add_path('/Alarms/HighCellVoltage', None, writeable=True)
=======
>>>>>>> b69082f3
        self._dbusservice.add_path('/Alarms/LowSoc', None, writeable=True)
        self._dbusservice.add_path('/Alarms/HighChargeCurrent', None, writeable=True)
        self._dbusservice.add_path('/Alarms/HighDischargeCurrent', None, writeable=True)
        self._dbusservice.add_path('/Alarms/CellImbalance', None, writeable=True)
        self._dbusservice.add_path('/Alarms/InternalFailure', None, writeable=True)
        self._dbusservice.add_path('/Alarms/HighChargeTemperature', None, writeable=True)
        self._dbusservice.add_path('/Alarms/LowChargeTemperature', None, writeable=True)
        self._dbusservice.add_path('/Alarms/HighTemperature', None, writeable=True)
        self._dbusservice.add_path('/Alarms/LowTemperature', None, writeable=True)

        return True

    def publish_battery(self, loop):
        try:
            self.battery.refresh_data()
            self.battery.manage_charge_current()
            # self.battery.manage_control_charging(max_voltage, min_voltage, total_voltage, balance)
            self.publish_dbus()
        except:
            traceback.print_exc()
            loop.quit()

    def publish_dbus(self):
        # Update SOC, DC and System items
        self._dbusservice['/System/NrOfCellsPerBattery'] = self.battery.cell_count
        self._dbusservice['/Soc'] = round(self.battery.soc, 2)
        self._dbusservice['/Dc/0/Voltage'] = round(self.battery.voltage, 2)
        self._dbusservice['/Dc/0/Current'] = round(self.battery.current, 2)
        self._dbusservice['/Dc/0/Power'] = round(self.battery.voltage * self.battery.current, 2)
        self._dbusservice['/Dc/0/Temperature'] = self.battery.get_temp()
        self._dbusservice['/Capacity'] = self.battery.capacity_remain

        # Update battery extras
        self._dbusservice['/History/ChargeCycles'] = self.battery.cycles
        self._dbusservice['/History/TotalAhDrawn'] = self.battery.total_ah_drawn
        self._dbusservice['/Io/AllowToCharge'] = 1 if self.battery.charge_fet \
                                                      and self.battery.control_allow_charge else 0
        self._dbusservice['/Io/AllowToDischarge'] = 1 if self.battery.discharge_fet else 0
        self._dbusservice['/System/NrOfModulesBlockingCharge'] = 0 if self.battery.charge_fet \
                                                        and self.battery.control_allow_charge else 1
        self._dbusservice['/System/NrOfModulesBlockingDischarge'] = 0 if self.battery.discharge_fet else 1
        self._dbusservice['/System/MinCellTemperature'] = self.battery.get_min_temp()
        self._dbusservice['/System/MaxCellTemperature'] = self.battery.get_max_temp()

        # Charge control
        self._dbusservice['/Info/MaxChargeCurrent'] = self.battery.control_charge_current
        self._dbusservice['/Info/MaxDischargeCurrent'] = self.battery.control_discharge_current

        # Updates from cells
        self._dbusservice['/System/MinVoltageCellId'] = self.battery.get_min_cell_desc()
        self._dbusservice['/System/MaxVoltageCellId'] = self.battery.get_max_cell_desc()
        self._dbusservice['/System/MinCellVoltage'] = self.battery.get_min_cell_voltage()
        self._dbusservice['/System/MaxCellVoltage'] = self.battery.get_max_cell_voltage()
        self._dbusservice['/Balancing'] = self.battery.get_balancing()

        # Update the alarms
        self._dbusservice['/Alarms/LowVoltage'] = self.battery.protection.voltage_low
        self._dbusservice['/Alarms/LowCellVoltage'] = self.battery.protection.voltage_cell_low
        self._dbusservice['/Alarms/HighVoltage'] = self.battery.protection.voltage_high
        self._dbusservice['/Alarms/LowSoc'] = self.battery.protection.soc_low
        self._dbusservice['/Alarms/HighChargeCurrent'] = self.battery.protection.current_over
        self._dbusservice['/Alarms/HighDischargeCurrent'] = self.battery.protection.current_under
        self._dbusservice['/Alarms/CellImbalance'] = self.battery.protection.cell_imbalance
        self._dbusservice['/Alarms/InternalFailure'] = self.battery.protection.internal_failure
        self._dbusservice['/Alarms/HighChargeTemperature'] = self.battery.protection.temp_high_charge
        self._dbusservice['/Alarms/LowChargeTemperature'] = self.battery.protection.temp_low_charge
        self._dbusservice['/Alarms/HighTemperature'] = self.battery.protection.temp_high_discharge
        self._dbusservice['/Alarms/LowTemperature'] = self.battery.protection.temp_low_discharge

        logging.debug("logged to dbus ", round(self.battery.voltage / 100, 2),
                      round(self.battery.current / 100, 2),
                      round(self.battery.soc, 2))<|MERGE_RESOLUTION|>--- conflicted
+++ resolved
@@ -112,10 +112,7 @@
         self._dbusservice.add_path('/Alarms/LowVoltage', None, writeable=True)
         self._dbusservice.add_path('/Alarms/HighVoltage', None, writeable=True)
         self._dbusservice.add_path('/Alarms/LowCellVoltage', None, writeable=True)
-<<<<<<< HEAD
         self._dbusservice.add_path('/Alarms/HighCellVoltage', None, writeable=True)
-=======
->>>>>>> b69082f3
         self._dbusservice.add_path('/Alarms/LowSoc', None, writeable=True)
         self._dbusservice.add_path('/Alarms/HighChargeCurrent', None, writeable=True)
         self._dbusservice.add_path('/Alarms/HighDischargeCurrent', None, writeable=True)
