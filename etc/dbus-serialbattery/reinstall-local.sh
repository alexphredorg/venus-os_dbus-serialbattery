#!/bin/bash

# remove comment for easier troubleshooting
#set -x


# check if minimum required Venus OS is installed | start
versionRequired="v2.90"

# elaborate version string for better comparing
# https://github.com/kwindrem/SetupHelper/blob/ebaa65fcf23e2bea6797f99c1c41174143c1153c/updateFileSets#L56-L81
function versionStringToNumber ()
{
    local p4="" ; local p5="" ; local p5=""
    local major=""; local minor=""

	# first character should be 'v' so first awk parameter will be empty and is not prited into the read command
	#
	# version number formats: v2.40, v2.40~6, v2.40-large-7, v2.40~6-large-7
	# so we must adjust how we use paramters read from the version string
	# and parsed by awk
	# if no beta make sure release is greater than any beta (i.e., a beta portion of 999)

    read major minor p4 p5 p6 <<< $(echo $1 | awk -v FS='[v.~-]' '{print $2, $3, $4, $5, $6}')
	((versionNumber = major * 1000000000 + minor * 1000000))
	if [ -z $p4 ] || [ $p4 = "large" ]; then
        ((versionNumber += 999))
	else
		((versionNumber += p4))
    fi
	if [ ! -z $p4 ] && [ $p4 = "large" ]; then
		((versionNumber += p5 * 1000))
		large=$p5
	elif [ ! -z $p6 ]; then
		((versionNumber += p6 * 1000))
	fi
}

# get current Venus OS version
versionStringToNumber "$(head -n 1 /opt/victronenergy/version)"
venusVersionNumber="$versionNumber"

# minimum required version to install the driver
versionStringToNumber "$versionRequired"

if (( $venusVersionNumber < $versionNumber )); then
    echo
    echo
    echo "Minimum required Venus OS version \"$versionRequired\" not met. Currently version \"$(head -n 1 /opt/victronenergy/version)\" is installed."
    echo
    echo "Please update via \"Remote Console/GUI -> Settings -> Firmware -> Online Update\""
    echo "OR"
    echo "by executing \"/opt/victronenergy/swupdate-scripts/check-updates.sh -update -force\""
    echo
    echo "Install the driver again after Venus OS was updated."
    echo
    echo
    exit 1
fi
# check if minimum required Venus OS is installed | end


# check if at least 8 MB free space is available on the system partition
freeSpace=$(df -m / | awk 'NR==2 {print $4}')
if [ $freeSpace -lt 8 ]; then

    # try to expand system partition
    bash /opt/victronenergy/swupdate-scripts/resize2fs.sh

    freeSpace=$(df -m / | awk 'NR==2 {print $4}')
    if [ $freeSpace -lt 8 ]; then
        echo
        echo
        echo "ERROR: Not enough free space on the system partition. At least 8 MB are required."
        echo
        echo "       Please please try to execute this command"
        echo
        echo "       bash /opt/victronenergy/swupdate-scripts/resize2fs.sh"
        echo
        echo "       and try the installation again after."
        echo
        echo
        exit 1
    else
        echo
        echo
        echo "INFO: System partition was expanded. Now there are $freeSpace MB free space available."
        echo
        echo
    fi

fi


# handle read only mounts
bash /opt/victronenergy/swupdate-scripts/remount-rw.sh

# install
rm -rf /opt/victronenergy/service/dbus-serialbattery
rm -rf /opt/victronenergy/service-templates/dbus-serialbattery
rm -rf /opt/victronenergy/dbus-serialbattery
mkdir /opt/victronenergy/dbus-serialbattery
mkdir /opt/victronenergy/dbus-serialbattery/bms
cp -f /data/etc/dbus-serialbattery/* /opt/victronenergy/dbus-serialbattery &>/dev/null
cp -f /data/etc/dbus-serialbattery/bms/* /opt/victronenergy/dbus-serialbattery/bms &>/dev/null
cp -rf /data/etc/dbus-serialbattery/service /opt/victronenergy/service-templates/dbus-serialbattery
bash /data/etc/dbus-serialbattery/install-qml.sh

# check if serial-starter.d was deleted
serialstarter_path="/data/conf/serial-starter.d"
serialstarter_file="$serialstarter_path/dbus-serialbattery.conf"

# check if folder is a file (older versions of this driver < v1.0.0)
if [ -f "$serialstarter_path" ]; then
    rm -f "$serialstarter_path"
fi

# check if folder exists
if [ ! -d "$serialstarter_path" ]; then
    mkdir "$serialstarter_path"
fi

# check if file exists
if [ ! -f "$serialstarter_file" ]; then
    {
        echo "service sbattery        dbus-serialbattery"
        echo "alias default gps:vedirect:sbattery"
        echo "alias rs485 cgwacs:fzsonick:imt:modbus:sbattery"
    } > "$serialstarter_file"
fi

# add install-script to rc.local to be ready for firmware update
filename=/data/rc.local
if [ ! -f "$filename" ]; then
    echo "#!/bin/bash" > "$filename"
    chmod 755 "$filename"
fi
grep -qxF "bash /data/etc/dbus-serialbattery/reinstall-local.sh" $filename || echo "bash /data/etc/dbus-serialbattery/reinstall-local.sh" >> $filename

# add empty config.ini, if it does not exist to make it easier for users to add custom settings
filename="/data/etc/dbus-serialbattery/config.ini"
if [ ! -f "$filename" ]; then
    {
        echo "[DEFAULT]"
        echo
        echo "; If you want to add custom values/settings, then check the values/settings you want to change in \"config.default.ini\""
        echo "; and insert them below to persist future driver updates."
        echo
        echo "; Example (remove the semicolon \";\" to uncomment and activate the value/setting):"
        echo "; MAX_BATTERY_CHARGE_CURRENT = 50.0"
        echo "; MAX_BATTERY_DISCHARGE_CURRENT = 60.0"
        echo
        echo
    } > $filename
fi

# kill driver, if running. It gets restarted by the service daemon
pkill -f "supervise dbus-serialbattery.*"
pkill -f "multilog .* /var/log/dbus-serialbattery.*"
pkill -f "python .*/dbus-serialbattery.py /dev/tty.*"



### BLUETOOTH PART | START ###

# get bluetooth mode integrated/usb
bluetooth_use_usb=$(awk -F "=" '/^BLUETOOTH_USE_USB/ {print $2}' /data/etc/dbus-serialbattery/config.ini)

# works only for Raspberry Pi, since GX devices don't have a /u-boot/config.txt
# replace dtoverlay in /u-boot/config.txt this needs a reboot!
if [ -f "/u-boot/config.txt" ]; then
    if [[ $bluetooth_use_usb == *"True"* ]]; then
        if grep -q -r "miniuart-bt" /u-boot/config.txt; then
            sed -i 's/miniuart-bt/disable-bt/g' /u-boot/config.txt
            echo "ATTENTION! You have changed the bluetooth mode to USB! THIS NEEDS A MANUAL REBOOT!"
        fi
    elif [[ $bluetooth_use_usb == *"False"* ]]; then
        if grep -q -r "disable-bt" /u-boot/config.txt; then
            sed -i 's/disable-bt/miniuart-bt/g' /u-boot/config.txt
            echo "ATTENTION! You have changed the bluetooth mode to built in module! THIS NEEDS A MANUAL REBOOT!"
        fi
    fi
fi

# get BMS list from config file
bluetooth_bms=$(awk -F "=" '/^BLUETOOTH_BMS/ {print $2}' /data/etc/dbus-serialbattery/config.ini)
#echo $bluetooth_bms

# clear whitespaces
bluetooth_bms_clean="$(echo $bluetooth_bms | sed 's/\s*,\s*/,/g')"
#echo $bluetooth_bms_clean

# split into array
IFS="," read -r -a bms_array <<< "$bluetooth_bms_clean"
#declare -p bms_array
# readarray -td, bms_array <<< "$bluetooth_bms_clean,"; unset 'bms_array[-1]'; declare -p bms_array;

bluetooth_length=${#bms_array[@]}
# echo $bluetooth_length
<<<<<<< HEAD

# stop all dbus-blebattery services, if at least one exists
if [ -d "/service/dbus-blebattery.0" ]; then
    svc -u /service/dbus-blebattery.*

    # always remove existing blebattery services to cleanup
    rm -rf /service/dbus-blebattery.*

    # kill all blebattery processes that remain
    pkill -f "supervise dbus-blebattery.*"
    pkill -f "multilog .* /var/log/dbus-blebattery.*"
    pkill -f "python .*/dbus-serialbattery.py .*_Ble"

    # kill opened bluetoothctl processes
    pkill -f "^bluetoothctl "
fi


if [ "$bluetooth_length" -gt 0 ]; then

    echo
    echo "Found $bluetooth_length Bluetooth BMS in the config file!"
    echo

=======

# stop all dbus-blebattery services, if at least one exists
if [ -d "/service/dbus-blebattery.0" ]; then
    svc -t /service/dbus-blebattery.*

    # always remove existing blebattery services to cleanup
    rm -rf /service/dbus-blebattery.*

    # kill all blebattery processes that remain
    pkill -f "supervise dbus-blebattery.*"
    pkill -f "multilog .* /var/log/dbus-blebattery.*"
    pkill -f "python .*/dbus-serialbattery.py .*_Ble"

    # kill opened bluetoothctl processes
    pkill -f "^bluetoothctl "
fi


if [ "$bluetooth_length" -gt 0 ]; then

    echo
    echo "Found $bluetooth_length Bluetooth BMS in the config file!"
    echo

>>>>>>> 525d241c
    /etc/init.d/bluetooth stop
    echo

    # install required packages
<<<<<<< HEAD
    # TO DO: Check first if packages are already installed
    echo "Installing required packages to use Bluetooth connection..."

    # dbus-fast: skip compiling/building the wheel
    # else weak system crash and are not able to install it,
    # see https://github.com/Bluetooth-Devices/dbus-fast/issues/237
    # and https://github.com/Louisvdw/dbus-serialbattery/issues/785
    export SKIP_CYTHON=false

    opkg update
    opkg install python3-misc python3-pip

    echo
    pip3 install bleak

=======
    echo "Checking required packages to use Bluetooth connection..."
    echo

    # dbus-fast: skip compiling/building the wheel
    # else weak system crash and are not able to install it,
    # see https://github.com/Bluetooth-Devices/dbus-fast/issues/237
    # and https://github.com/Louisvdw/dbus-serialbattery/issues/785
    export SKIP_CYTHON=false

    if ! opkg list-installed | grep -q "python3-misc" || ! opkg list-installed | grep -q "python3-pip"; then
        echo "Update packages..."
        opkg update
        echo
    fi

    if ! opkg list-installed | grep -q "python3-misc"; then
        echo "Install python3-misc..."
        opkg install python3-misc
        echo
    fi

    if ! opkg list-installed | grep -q "python3-pip"; then
        echo "Install python3-pip..."
        opkg install python3-pip
        echo
    fi

    # fastest way to check if bleak is installed
    if [ ! -f "/usr/lib/python3.8/site-packages/bleak/__init__.py" ]; then
        echo "Install bleak..."
        pip3 install bleak
        echo
    fi

>>>>>>> 525d241c
    # # ONLY FOR TESTING if there are version issues
    # echo
    # echo "Available bleak versions:"
    # curl --silent https://api.github.com/repos/hbldh/bleak/releases | grep '"name": "v' | sed "s/    \"name\": \"v//g" | sed "s/\",//g"
    # echo
    # read -r -p "Specify the bleak version to install: " bleak_version
    # pip3 install bleak=="$bleak_version"
    # echo
    # echo
    # echo "Available dbus-fast versions:"
    # curl --silent https://api.github.com/repos/Bluetooth-Devices/dbus-fast/releases | grep '"name": "v' | sed "s/    \"name\": \"v//g" | sed "s/\",//g"
    # echo
    # read -r -p "Specify the dbus-fast version to install: " dbus_fast_version
    # pip3 install dbus-fast=="$dbus_fast_version"
    # echo

    echo "done."
    echo

    /etc/init.d/bluetooth start
    echo

    # function to install ble battery
    install_blebattery_service() {
        if [ -z "$1" ]; then
            echo "ERROR: BMS unique number is empty. Aborting installation."
            echo
            exit 1
        fi
        if [ -z "$2" ]; then
            echo "ERROR: BMS type for battery $1 is empty. Aborting installation."
            echo
            exit 1
        fi
        if [ -z "$3" ]; then
            echo "ERROR: BMS MAC address for battery $1 with BMS type $2 is empty. Aborting installation."
            echo
            exit 1
        fi

        echo "Installing \"$2\" with MAC address \"$3\" as dbus-blebattery.$1"

        mkdir -p "/service/dbus-blebattery.$1/log"
        {
            echo "#!/bin/sh"
            echo "exec multilog t s25000 n4 /var/log/dbus-blebattery.$1"
        } > "/service/dbus-blebattery.$1/log/run"
        chmod 755 "/service/dbus-blebattery.$1/log/run"

        {
            echo "#!/bin/sh"
            echo "exec 2>&1"
            echo "echo"
            echo "echo \"INFO:Bluetooth details\""
            # close all open connections, else the driver can't connect
            echo "bluetoothctl disconnect $3"

            # enable bluetoothctl scan in background to display signal strength (RSSI), else it's missing
            echo "bluetoothctl scan on | grep \"$3\" | grep \"RSSI\" &"
            # with multiple Bluetooth BMS one scan for all should be enough. Check if that can be changed globally, maybe with a cronjob after reboot?
            # echo "bluetoothctl scan on > /dev/null &"

            # wait 5 seconds to finish the scan
            echo "sleep 5"
            # display some Bluetooth device details
            echo "bluetoothctl info $3 | grep -E \"Device|Alias|Pair|Trusted|Blocked|Connected|RSSI|Power\""
            echo "echo"
            echo "python /opt/victronenergy/dbus-serialbattery/dbus-serialbattery.py $2 $3"
            echo "pkill -f \"bluetoothctl scan on\""
        } > "/service/dbus-blebattery.$1/run"
        chmod 755 "/service/dbus-blebattery.$1/run"
    }

    # Example
    # install_blebattery_service 0 Jkbms_Ble C8:47:8C:00:00:00
    # install_blebattery_service 1 Jkbms_Ble C8:47:8C:00:00:11

    for (( i=0; i<bluetooth_length; i++ ));
    do
        # split BMS type and MAC address
        IFS=' ' read -r -a bms <<< "${bms_array[$i]}"
        install_blebattery_service $i "${bms[0]}" "${bms[1]}"
    done

    echo

    # setup cronjob to restart Bluetooth
    # remove if not needed anymore, has to be checked first --> seems that it's not needed anymore
    # grep -qxF "5 0,12 * * * /etc/init.d/bluetooth restart" /var/spool/cron/root || echo "5 0,12 * * * /etc/init.d/bluetooth restart" >> /var/spool/cron/root

    # remove cronjob
    sed -i "/5 0,12 \* \* \* \/etc\/init.d\/bluetooth restart/d" /var/spool/cron/root >/dev/null 2>&1

else

    # remove cronjob
    sed -i "/5 0,12 \* \* \* \/etc\/init.d\/bluetooth restart/d" /var/spool/cron/root >/dev/null 2>&1

    echo
    echo "No Bluetooth battery configuration found in \"/data/etc/dbus-serialbattery/config.ini\"."
    echo "You can ignore this, if you are using only a serial connection."
    echo

fi
### BLUETOOTH PART | END ###



### CAN PART | START ###

# get CAN port(s) from config file
can_port=$(awk -F "=" '/^CAN_PORT/ {print $2}' /data/etc/dbus-serialbattery/config.ini)
#echo $can_port

# clear whitespaces
can_port_clean="$(echo $can_port | sed 's/\s*,\s*/,/g')"
#echo $can_port_clean

# split into array
IFS="," read -r -a can_array <<< "$can_port_clean"
#declare -p can_array
# readarray -td, can_array <<< "$can_port_clean,"; unset 'can_array[-1]'; declare -p can_array;

can_lenght=${#can_array[@]}
# echo $can_lenght

# stop all dbus-canbattery services, if at least one exists
if [ -d "/service/dbus-canbattery.0" ]; then
<<<<<<< HEAD
    svc -u /service/dbus-canbattery.*
=======
    svc -t /service/dbus-canbattery.*
>>>>>>> 525d241c

    # always remove existing canbattery services to cleanup
    rm -rf /service/dbus-canbattery.*

    # kill all canbattery processes that remain
    pkill -f "supervise dbus-canbattery.*"
    pkill -f "multilog .* /var/log/dbus-canbattery.*"
    pkill -f "python .*/dbus-serialbattery.py .*_Ble"

    # kill opened bluetoothctl processes
    pkill -f "^bluetoothctl "
fi


if [ "$can_lenght" -gt 0 ]; then

    echo
    echo "Found $can_lenght CAN port(s) in the config file!"
    echo

    # install required packages
<<<<<<< HEAD
    # TO DO: Check first if packages are already installed
    echo "Installing required packages to use CAN connection..."

    opkg update
    opkg install python3-misc python3-pip

    echo
    pip3 install python-can
=======
    echo "Checking required packages to use CAN connection..."
    echo

    if ! opkg list-installed | grep -q "python3-misc" || ! opkg list-installed | grep -q "python3-pip"; then
        echo "Update packages..."
        opkg update
        echo
    fi

    if ! opkg list-installed | grep -q "python3-misc"; then
        echo "Install python3-misc..."
        opkg install python3-misc
        echo
    fi

    if ! opkg list-installed | grep -q "python3-pip"; then
        echo "Install python3-pip..."
        opkg install python3-pip
        echo
    fi

    # fastest way to check if can is installed
    if [ ! -f "/usr/lib/python3.8/site-packages/can/__init__.py" ]; then
        echo "Install can..."
        pip3 install can
        echo
    fi
>>>>>>> 525d241c

    echo "done."
    echo

    # function to install can battery
    install_canbattery_service() {
        if [ -z "$1" ]; then
            echo "ERROR: CAN port is empty. Aborting installation."
            echo
            exit 1
        fi
        #if [ -z "$2" ]; then
        #    echo "ERROR: BMS type for can port $1 is empty. Aborting installation."
        #    echo
        #    exit 1
        #fi

        echo "Installing CAN port \"$1\" as dbus-canbattery.$1"

        mkdir -p "/service/dbus-canbattery.$1/log"
        {
            echo "#!/bin/sh"
            echo "exec multilog t s25000 n4 /var/log/dbus-canbattery.$1"
        } > "/service/dbus-canbattery.$1/log/run"
        chmod 755 "/service/dbus-canbattery.$1/log/run"

        {
            echo "#!/bin/sh"
            echo "exec 2>&1"
            echo "echo"
            echo "python /opt/victronenergy/dbus-serialbattery/dbus-serialbattery.py $1"
        } > "/service/dbus-canbattery.$1/run"
        chmod 755 "/service/dbus-canbattery.$1/run"
    }

    # Example
    # install_canbattery_service can0
    # install_canbattery_service can9

    for (( i=0; i<can_lenght; i++ ));
    do
        # # split CAN port and BMS type
        # IFS=' ' read -r -a bms <<< "${can_array[$i]}"
        # install_canbattery_service $i "${bms[0]}" "${bms[1]}"
        install_canbattery_service "${can_array[$i]}"
    done

    # root@mutliplus-ii-gx:~# cansequence
    # interface = can0, family = 29, type = 3, proto = 1
    # write: No buffer space available

else

    echo
    echo "No CAN port configuration found in \"/data/etc/dbus-serialbattery/config.ini\"."
    echo "You can ignore this, if you are using only a serial connection."
    echo

fi
### CAN PART | END ###



### needed for upgrading from older versions | start ###
# remove old drivers before changing from dbus-blebattery-$1 to dbus-blebattery.$1
rm -rf /service/dbus-blebattery-*
# remove old install script from rc.local
sed -i "/^sh \/data\/etc\/dbus-serialbattery\/reinstalllocal.sh/d" /data/rc.local
sed -i "/^sh \/data\/etc\/dbus-serialbattery\/reinstall-local.sh/d" /data/rc.local
# remove old entry from rc.local
sed -i "/^sh \/data\/etc\/dbus-serialbattery\/installble.sh/d" /data/rc.local
### needed for upgrading from older versions | end ###



# install notes
echo
echo
echo "#################"
echo "# Install notes #"
echo "#################"
echo
echo "SERIAL battery connection: The installation is complete. You don't have to do anything more."
echo
echo "BLUETOOTH battery connection: There are a few more steps to complete installation."
echo
echo "    1. Add your Bluetooth BMS to the config file \"/data/etc/dbus-serialbattery/config.ini\"."
echo "       Check the default config file \"/data/etc/dbus-serialbattery/config.default.ini\" for more informations."
echo "       If your Bluetooth BMS are nearby you can show the MAC address with \"bluetoothctl devices\"."
echo
echo "    2. Make sure to disable Bluetooth in \"Settings -> Bluetooth\" in the remote console/GUI to prevent reconnects every minute."
echo
echo "    3. Re-run \"/data/etc/dbus-serialbattery/reinstall-local.sh\", if the Bluetooth BMS were not added to the \"config.ini\" before."
echo
echo "    ATTENTION!"
echo "    If you changed the default connection PIN of your BMS, then you have to pair the BMS first using OS tools like the \"bluetoothctl\"."
echo "    See https://wiki.debian.org/BluetoothUser#Using_bluetoothctl for more details."
echo
echo "CAN battery connection: There are a few more steps to complete installation."
echo
echo "    1. Add your CAN port to the config file \"/data/etc/dbus-serialbattery/config.ini\"."
echo "       Check the default config file \"/data/etc/dbus-serialbattery/config.default.ini\" for more informations."
echo
echo "    2. Make sure to select a profile with 250 kbit/s in \"Settings -> Services -> VE.Can port -> CAN-bus profile\" in the remote console/GUI."
echo
echo "    3. Re-run \"/data/etc/dbus-serialbattery/reinstall-local.sh\", if the CAN port was not added to the \"config.ini\" before."
echo
echo "CUSTOM SETTINGS: If you want to add custom settings, then check the settings you want to change in \"/data/etc/dbus-serialbattery/config.default.ini\""
echo "                 and add them to \"/data/etc/dbus-serialbattery/config.ini\" to persist future driver updates."
echo
echo
echo "GUIv2: If you want to try the new GUIv2 follow this link:"
echo "       https://github.com/mr-manuel/venus-os_dbus-serialbattery/tree/dev/gui-v2"
echo
echo
# print which version was installed
# fetch line 40 from utils.py
line=$(cat /data/etc/dbus-serialbattery/utils.py | grep DRIVER_VERSION | awk -F'"' '{print "v" $2}')
echo "*** dbus-serialbattery $line was installed. ***"
echo
echo<|MERGE_RESOLUTION|>--- conflicted
+++ resolved
@@ -197,11 +197,10 @@
 
 bluetooth_length=${#bms_array[@]}
 # echo $bluetooth_length
-<<<<<<< HEAD
 
 # stop all dbus-blebattery services, if at least one exists
 if [ -d "/service/dbus-blebattery.0" ]; then
-    svc -u /service/dbus-blebattery.*
+    svc -t /service/dbus-blebattery.*
 
     # always remove existing blebattery services to cleanup
     rm -rf /service/dbus-blebattery.*
@@ -222,39 +221,12 @@
     echo "Found $bluetooth_length Bluetooth BMS in the config file!"
     echo
 
-=======
-
-# stop all dbus-blebattery services, if at least one exists
-if [ -d "/service/dbus-blebattery.0" ]; then
-    svc -t /service/dbus-blebattery.*
-
-    # always remove existing blebattery services to cleanup
-    rm -rf /service/dbus-blebattery.*
-
-    # kill all blebattery processes that remain
-    pkill -f "supervise dbus-blebattery.*"
-    pkill -f "multilog .* /var/log/dbus-blebattery.*"
-    pkill -f "python .*/dbus-serialbattery.py .*_Ble"
-
-    # kill opened bluetoothctl processes
-    pkill -f "^bluetoothctl "
-fi
-
-
-if [ "$bluetooth_length" -gt 0 ]; then
-
-    echo
-    echo "Found $bluetooth_length Bluetooth BMS in the config file!"
-    echo
-
->>>>>>> 525d241c
     /etc/init.d/bluetooth stop
     echo
 
     # install required packages
-<<<<<<< HEAD
-    # TO DO: Check first if packages are already installed
-    echo "Installing required packages to use Bluetooth connection..."
+    echo "Checking required packages to use Bluetooth connection..."
+    echo
 
     # dbus-fast: skip compiling/building the wheel
     # else weak system crash and are not able to install it,
@@ -262,22 +234,6 @@
     # and https://github.com/Louisvdw/dbus-serialbattery/issues/785
     export SKIP_CYTHON=false
 
-    opkg update
-    opkg install python3-misc python3-pip
-
-    echo
-    pip3 install bleak
-
-=======
-    echo "Checking required packages to use Bluetooth connection..."
-    echo
-
-    # dbus-fast: skip compiling/building the wheel
-    # else weak system crash and are not able to install it,
-    # see https://github.com/Bluetooth-Devices/dbus-fast/issues/237
-    # and https://github.com/Louisvdw/dbus-serialbattery/issues/785
-    export SKIP_CYTHON=false
-
     if ! opkg list-installed | grep -q "python3-misc" || ! opkg list-installed | grep -q "python3-pip"; then
         echo "Update packages..."
         opkg update
@@ -303,7 +259,6 @@
         echo
     fi
 
->>>>>>> 525d241c
     # # ONLY FOR TESTING if there are version issues
     # echo
     # echo "Available bleak versions:"
@@ -432,11 +387,7 @@
 
 # stop all dbus-canbattery services, if at least one exists
 if [ -d "/service/dbus-canbattery.0" ]; then
-<<<<<<< HEAD
-    svc -u /service/dbus-canbattery.*
-=======
     svc -t /service/dbus-canbattery.*
->>>>>>> 525d241c
 
     # always remove existing canbattery services to cleanup
     rm -rf /service/dbus-canbattery.*
@@ -458,16 +409,6 @@
     echo
 
     # install required packages
-<<<<<<< HEAD
-    # TO DO: Check first if packages are already installed
-    echo "Installing required packages to use CAN connection..."
-
-    opkg update
-    opkg install python3-misc python3-pip
-
-    echo
-    pip3 install python-can
-=======
     echo "Checking required packages to use CAN connection..."
     echo
 
@@ -495,7 +436,6 @@
         pip3 install can
         echo
     fi
->>>>>>> 525d241c
 
     echo "done."
     echo
